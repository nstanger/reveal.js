/*!
 * reveal.js
 * http://lab.hakim.se/reveal-js
 * MIT licensed
 *
 * Copyright (C) 2013 Hakim El Hattab, http://hakim.se
 */
var Reveal = (function(){

	'use strict';

	var SLIDES_SELECTOR = '.reveal .slides section',
		HORIZONTAL_SLIDES_SELECTOR = '.reveal .slides>section',
		VERTICAL_SLIDES_SELECTOR = '.reveal .slides>section.present>section',
		HOME_SLIDE_SELECTOR = '.reveal .slides>section:first-child',

		// Configurations defaults, can be overridden at initialization time
		config = {

			// The "normal" size of the presentation, aspect ratio will be preserved
			// when the presentation is scaled to fit different resolutions
			width: 960,
			height: 700,

			// Factor of the display size that should remain empty around the content
			margin: 0.1,

			// Bounds for smallest/largest possible scale to apply to content
			minScale: 0.2,
			maxScale: 1.0,

			// Display controls in the bottom right corner
			controls: true,

			// Display a presentation progress bar
			progress: true,

			// Push each slide change to the browser history
			history: false,

			// Enable keyboard shortcuts for navigation
			keyboard: true,

			// Enable the slide overview mode
			overview: true,

			// Vertical centring of slides
			center: true,

			// Enables touch navigation on devices with touch input
			touch: true,

			// Loop the presentation
			loop: false,

			// Change the presentation direction to be RTL
			rtl: false,

			// Turns fragments on and off globally
			fragments: true,

			// Number of milliseconds between automatically proceeding to the
			// next slide, disabled when set to 0, this value can be overwritten
			// by using a data-autoslide attribute on your slides
			autoSlide: 0,

			// Enable slide navigation via mouse wheel
			mouseWheel: false,

			// Apply a 3D roll to links on hover
			rollingLinks: true,

			// Theme (see /css/theme)
			theme: null,

			// Transition style
			transition: 'default', // default/cube/page/concave/zoom/linear/fade/none

			// Transition speed
			transitionSpeed: 'default', // default/fast/slow

			// Script dependencies to load
			dependencies: []
		},

		// The current auto-slide duration
		autoSlide = 0,

		// The horizontal and vertical index of the currently active slide
		indexh = 0,
		indexv = 0,

		// The previous and current slide HTML elements
		previousSlide,
		currentSlide,

		// Slides may hold a data-state attribute which we pick up and apply
		// as a class to the body. This list contains the combined state of
		// all current slides.
		state = [],

		// The current scale of the presentation (see width/height config)
		scale = 1,

		// Cached references to DOM elements
		dom = {},

		// Detect support for CSS 3D transforms
		supports3DTransforms =  'WebkitPerspective' in document.body.style ||
								'MozPerspective' in document.body.style ||
								'msPerspective' in document.body.style ||
								'OPerspective' in document.body.style ||
								'perspective' in document.body.style,

		// Detect support for CSS 2D transforms
		supports2DTransforms =  'WebkitTransform' in document.body.style ||
								'MozTransform' in document.body.style ||
								'msTransform' in document.body.style ||
								'OTransform' in document.body.style ||
								'transform' in document.body.style,

		// Throttles mouse wheel navigation
		mouseWheelTimeout = 0,

		// An interval used to automatically move on to the next slide
		autoSlideTimeout = 0,

		// Delays updates to the URL due to a Chrome thumbnailer bug
		writeURLTimeout = 0,

		// A delay used to activate the overview mode
		activateOverviewTimeout = 0,

		// A delay used to deactivate the overview mode
		deactivateOverviewTimeout = 0,

		// Flags if the interaction event listeners are bound
		eventsAreBound = false,

		// Holds information about the currently ongoing touch input
		touch = {
			startX: 0,
			startY: 0,
			startSpan: 0,
			startCount: 0,
			handled: false,
			threshold: 80
		};

	/**
	 * Starts up the presentation if the client is capable.
	 */
	function initialize( options ) {

		if( !supports2DTransforms && !supports3DTransforms ) {
			document.body.setAttribute( 'class', 'no-transforms' );

			// If the browser doesn't support core features we won't be
			// using JavaScript to control the presentation
			return;
		}

		// Force a layout when the whole page, incl fonts, has loaded
		window.addEventListener( 'load', layout, false );

		// Copy options over to our config object
		extend( config, options );

		// Hide the address bar in mobile browsers
		hideAddressBar();

		// Loads the dependencies and continues to #start() once done
		load();

	}

	/**
	 * Finds and stores references to DOM elements which are
	 * required by the presentation. If a required element is
	 * not found, it is created.
	 */
	function setupDOM() {

		// Cache references to key DOM elements
		dom.theme = document.querySelector( '#theme' );
		dom.wrapper = document.querySelector( '.reveal' );
		dom.slides = document.querySelector( '.reveal .slides' );

		// Progress bar
		if( !dom.wrapper.querySelector( '.progress' ) ) {
			var progressElement = document.createElement( 'div' );
			progressElement.classList.add( 'progress' );
			progressElement.innerHTML = '<span></span>';
			dom.wrapper.appendChild( progressElement );
		}

		// Arrow controls
		if( !dom.wrapper.querySelector( '.controls' ) ) {
			var controlsElement = document.createElement( 'aside' );
			controlsElement.classList.add( 'controls' );
			controlsElement.innerHTML = '<div class="navigate-left"></div>' +
										'<div class="navigate-right"></div>' +
										'<div class="navigate-up"></div>' +
										'<div class="navigate-down"></div>';
			dom.wrapper.appendChild( controlsElement );
		}

		// Presentation background element
		if( !dom.wrapper.querySelector( '.state-background' ) ) {
			var backgroundElement = document.createElement( 'div' );
			backgroundElement.classList.add( 'state-background' );
			dom.wrapper.appendChild( backgroundElement );
		}

		// Overlay graphic which is displayed during the paused mode
		if( !dom.wrapper.querySelector( '.pause-overlay' ) ) {
			var pausedElement = document.createElement( 'div' );
			pausedElement.classList.add( 'pause-overlay' );
			dom.wrapper.appendChild( pausedElement );
		}

		// Cache references to elements
		dom.progress = document.querySelector( '.reveal .progress' );
		dom.progressbar = document.querySelector( '.reveal .progress span' );

		if ( config.controls ) {
			dom.controls = document.querySelector( '.reveal .controls' );

			// There can be multiple instances of controls throughout the page
			dom.controlsLeft = toArray( document.querySelectorAll( '.navigate-left' ) );
			dom.controlsRight = toArray( document.querySelectorAll( '.navigate-right' ) );
			dom.controlsUp = toArray( document.querySelectorAll( '.navigate-up' ) );
			dom.controlsDown = toArray( document.querySelectorAll( '.navigate-down' ) );
			dom.controlsPrev = toArray( document.querySelectorAll( '.navigate-prev' ) );
			dom.controlsNext = toArray( document.querySelectorAll( '.navigate-next' ) );
		}

	}

	/**
	 * Hides the address bar if we're on a mobile device.
	 */
	function hideAddressBar() {

		if( /iphone|ipod|android/gi.test( navigator.userAgent ) && !/crios/gi.test( navigator.userAgent ) ) {
			// Events that should trigger the address bar to hide
			window.addEventListener( 'load', removeAddressBar, false );
			window.addEventListener( 'orientationchange', removeAddressBar, false );
		}

	}

	/**
	 * Loads the dependencies of reveal.js. Dependencies are
	 * defined via the configuration option 'dependencies'
	 * and will be loaded prior to starting/binding reveal.js.
	 * Some dependencies may have an 'async' flag, if so they
	 * will load after reveal.js has been started up.
	 */
	function load() {

		var scripts = [],
			scriptsAsync = [];

		for( var i = 0, len = config.dependencies.length; i < len; i++ ) {
			var s = config.dependencies[i];

			// Load if there's no condition or the condition is truthy
			if( !s.condition || s.condition() ) {
				if( s.async ) {
					scriptsAsync.push( s.src );
				}
				else {
					scripts.push( s.src );
				}

				// Extension may contain callback functions
				if( typeof s.callback === 'function' ) {
					head.ready( s.src.match( /([\w\d_\-]*)\.?js$|[^\\\/]*$/i )[0], s.callback );
				}
			}
		}

		// Called once synchronous scripts finish loading
		function proceed() {
			if( scriptsAsync.length ) {
				// Load asynchronous scripts
				head.js.apply( null, scriptsAsync );
			}

			start();
		}

		if( scripts.length ) {
			head.ready( proceed );

			// Load synchronous scripts
			head.js.apply( null, scripts );
		}
		else {
			proceed();
		}

	}

	/**
	 * Starts up reveal.js by binding input events and navigating
	 * to the current URL deeplink if there is one.
	 */
	function start() {

		// Make sure we've got all the DOM elements we need
		setupDOM();

		// Updates the presentation to match the current configuration values
		configure();

		// Read the initial hash
		readURL();

		// Notify listeners that the presentation is ready but use a 1ms
		// timeout to ensure it's not fired synchronously after #initialize()
		setTimeout( function() {
			dispatchEvent( 'ready', {
				'indexh': indexh,
				'indexv': indexv,
				'currentSlide': currentSlide
			} );
		}, 1 );

	}

	/**
	 * Applies the configuration settings from the config
	 * object. May be called multiple times.
	 */
	function configure( options ) {

		dom.wrapper.classList.remove( config.transition );

		// New config options may be passed when this method
		// is invoked through the API after initialization
		if( typeof options === 'object' ) extend( config, options );

		// Force linear transition based on browser capabilities
		if( supports3DTransforms === false ) config.transition = 'linear';

		dom.wrapper.classList.add( config.transition );

		dom.wrapper.setAttribute( 'data-transition-speed', config.transitionSpeed );

		if( dom.controls ) {
			dom.controls.style.display = ( config.controls && dom.controls ) ? 'block' : 'none';
		}

		if( dom.progress ) {
			dom.progress.style.display = ( config.progress && dom.progress ) ? 'block' : 'none';
		}

		if( config.rtl ) {
			dom.wrapper.classList.add( 'rtl' );
		}
		else {
			dom.wrapper.classList.remove( 'rtl' );
		}

		if( config.center ) {
			dom.wrapper.classList.add( 'center' );
		}
		else {
			dom.wrapper.classList.remove( 'center' );
		}

		if( config.mouseWheel ) {
			document.addEventListener( 'DOMMouseScroll', onDocumentMouseScroll, false ); // FF
			document.addEventListener( 'mousewheel', onDocumentMouseScroll, false );
		}
		else {
			document.removeEventListener( 'DOMMouseScroll', onDocumentMouseScroll, false ); // FF
			document.removeEventListener( 'mousewheel', onDocumentMouseScroll, false );
		}

		// 3D links
		if( config.rollingLinks ) {
			enable3DLinks();
		}
		else {
			disable3DLinks();
		}

		// Load the theme in the config, if it's not already loaded
		if( config.theme && dom.theme ) {
			var themeURL = dom.theme.getAttribute( 'href' );
			var themeFinder = /[^\/]*?(?=\.css)/;
			var themeName = themeURL.match(themeFinder)[0];

			if(  config.theme !== themeName ) {
				themeURL = themeURL.replace(themeFinder, config.theme);
				dom.theme.setAttribute( 'href', themeURL );
			}
		}

		sync();

	}

	/**
	 * Binds all event listeners.
	 */
	function addEventListeners() {

		eventsAreBound = true;

		window.addEventListener( 'hashchange', onWindowHashChange, false );
		window.addEventListener( 'resize', onWindowResize, false );

		if( config.touch ) {
			dom.wrapper.addEventListener( 'touchstart', onTouchStart, false );
			dom.wrapper.addEventListener( 'touchmove', onTouchMove, false );
			dom.wrapper.addEventListener( 'touchend', onTouchEnd, false );

			// Support pointer-style touch interaction as well
			if( window.navigator.msPointerEnabled ) {
				dom.wrapper.addEventListener( 'MSPointerDown', onPointerDown, false );
				dom.wrapper.addEventListener( 'MSPointerMove', onPointerMove, false );
				dom.wrapper.addEventListener( 'MSPointerUp', onPointerUp, false );
			}
		}

		if( config.keyboard ) {
			document.addEventListener( 'keydown', onDocumentKeyDown, false );
		}

		if ( config.progress && dom.progress ) {
			dom.progress.addEventListener( 'click', onProgressClicked, false );
		}

		if ( config.controls && dom.controls ) {
			[ 'touchstart', 'click' ].forEach( function( eventName ) {
				dom.controlsLeft.forEach( function( el ) { el.addEventListener( eventName, onNavigateLeftClicked, false ); } );
				dom.controlsRight.forEach( function( el ) { el.addEventListener( eventName, onNavigateRightClicked, false ); } );
				dom.controlsUp.forEach( function( el ) { el.addEventListener( eventName, onNavigateUpClicked, false ); } );
				dom.controlsDown.forEach( function( el ) { el.addEventListener( eventName, onNavigateDownClicked, false ); } );
				dom.controlsPrev.forEach( function( el ) { el.addEventListener( eventName, onNavigatePrevClicked, false ); } );
				dom.controlsNext.forEach( function( el ) { el.addEventListener( eventName, onNavigateNextClicked, false ); } );
			} );
		}

	}

	/**
	 * Unbinds all event listeners.
	 */
	function removeEventListeners() {

		eventsAreBound = false;

		document.removeEventListener( 'keydown', onDocumentKeyDown, false );
		window.removeEventListener( 'hashchange', onWindowHashChange, false );
		window.removeEventListener( 'resize', onWindowResize, false );

		dom.wrapper.removeEventListener( 'touchstart', onTouchStart, false );
		dom.wrapper.removeEventListener( 'touchmove', onTouchMove, false );
		dom.wrapper.removeEventListener( 'touchend', onTouchEnd, false );

		if( window.navigator.msPointerEnabled ) {
			dom.wrapper.removeEventListener( 'MSPointerDown', onPointerDown, false );
			dom.wrapper.removeEventListener( 'MSPointerMove', onPointerMove, false );
			dom.wrapper.removeEventListener( 'MSPointerUp', onPointerUp, false );
		}

		if ( config.progress && dom.progress ) {
			dom.progress.removeEventListener( 'click', onProgressClicked, false );
		}

		if ( config.controls && dom.controls ) {
			[ 'touchstart', 'click' ].forEach( function( eventName ) {
				dom.controlsLeft.forEach( function( el ) { el.removeEventListener( eventName, onNavigateLeftClicked, false ); } );
				dom.controlsRight.forEach( function( el ) { el.removeEventListener( eventName, onNavigateRightClicked, false ); } );
				dom.controlsUp.forEach( function( el ) { el.removeEventListener( eventName, onNavigateUpClicked, false ); } );
				dom.controlsDown.forEach( function( el ) { el.removeEventListener( eventName, onNavigateDownClicked, false ); } );
				dom.controlsPrev.forEach( function( el ) { el.removeEventListener( eventName, onNavigatePrevClicked, false ); } );
				dom.controlsNext.forEach( function( el ) { el.removeEventListener( eventName, onNavigateNextClicked, false ); } );
			} );
		}

	}

	/**
	 * Extend object a with the properties of object b.
	 * If there's a conflict, object b takes precedence.
	 */
	function extend( a, b ) {

		for( var i in b ) {
			a[ i ] = b[ i ];
		}

	}

	/**
	 * Converts the target object to an array.
	 */
	function toArray( o ) {

		return Array.prototype.slice.call( o );

	}

	/**
	 * Measures the distance in pixels between point a
	 * and point b.
	 *
	 * @param {Object} a point with x/y properties
	 * @param {Object} b point with x/y properties
	 */
	function distanceBetween( a, b ) {

		var dx = a.x - b.x,
			dy = a.y - b.y;

		return Math.sqrt( dx*dx + dy*dy );

	}

	/**
	 * Causes the address bar to hide on mobile devices,
	 * more vertical space ftw.
	 */
	function removeAddressBar() {

		if( window.orientation === 0 ) {
			document.documentElement.style.overflow = 'scroll';
			document.body.style.height = '120%';
		}
		else {
			document.documentElement.style.overflow = '';
			document.body.style.height = '100%';
		}

		setTimeout( function() {
			window.scrollTo( 0, 1 );
		}, 10 );

	}

	/**
	 * Dispatches an event of the specified type from the
	 * reveal DOM element.
	 */
	function dispatchEvent( type, properties ) {

		var event = document.createEvent( "HTMLEvents", 1, 2 );
		event.initEvent( type, true, true );
		extend( event, properties );
		dom.wrapper.dispatchEvent( event );

	}

	/**
	 * Wrap all links in 3D goodness.
	 */
	function enable3DLinks() {

		if( supports3DTransforms && !( 'msPerspective' in document.body.style ) ) {
			var anchors = document.querySelectorAll( SLIDES_SELECTOR + ' a:not(.image)' );

			for( var i = 0, len = anchors.length; i < len; i++ ) {
				var anchor = anchors[i];

				if( anchor.textContent && !anchor.querySelector( '*' ) && ( !anchor.className || !anchor.classList.contains( anchor, 'roll' ) ) ) {
					var span = document.createElement('span');
					span.setAttribute('data-title', anchor.text);
					span.innerHTML = anchor.innerHTML;

					anchor.classList.add( 'roll' );
					anchor.innerHTML = '';
					anchor.appendChild(span);
				}
			}
		}

	}

	/**
	 * Unwrap all 3D links.
	 */
	function disable3DLinks() {

		var anchors = document.querySelectorAll( SLIDES_SELECTOR + ' a.roll' );

		for( var i = 0, len = anchors.length; i < len; i++ ) {
			var anchor = anchors[i];
			var span = anchor.querySelector( 'span' );

			if( span ) {
				anchor.classList.remove( 'roll' );
				anchor.innerHTML = span.innerHTML;
			}
		}

	}

	/**
	 * Return a sorted fragments list, ordered by an increasing
	 * "data-fragment-index" attribute.
	 *
	 * Fragments will be revealed in the order that they are returned by
	 * this function, so you can use the index attributes to control the
	 * order of fragment appearance.
	 *
	 * To maintain a sensible default fragment order, fragments are presumed
	 * to be passed in document order. This function adds a "fragment-index"
	 * attribute to each node if such an attribute is not already present,
	 * and sets that attribute to an integer value which is the position of
	 * the fragment within the fragments list.
	 */
	function sortFragments( fragments ) {

		var a = toArray( fragments );

		a.forEach( function( el, idx ) {
			if( !el.hasAttribute( 'data-fragment-index' ) ) {
				el.setAttribute( 'data-fragment-index', idx );
			}
		} );

		a.sort( function( l, r ) {
			return l.getAttribute( 'data-fragment-index' ) - r.getAttribute( 'data-fragment-index');
		} );

		return a;

	}

	/**
	 * Applies JavaScript-controlled layout rules to the
	 * presentation.
	 */
	function layout() {

		if( dom.wrapper ) {

			// Available space to scale within
			var availableWidth = dom.wrapper.offsetWidth,
				availableHeight = dom.wrapper.offsetHeight;

			// Reduce available space by margin
			availableWidth -= ( availableHeight * config.margin );
			availableHeight -= ( availableHeight * config.margin );

			// Dimensions of the content
			var slideWidth = config.width,
				slideHeight = config.height;

			// Slide width may be a percentage of available width
			if( typeof slideWidth === 'string' && /%$/.test( slideWidth ) ) {
				slideWidth = parseInt( slideWidth, 10 ) / 100 * availableWidth;
			}

			// Slide height may be a percentage of available height
			if( typeof slideHeight === 'string' && /%$/.test( slideHeight ) ) {
				slideHeight = parseInt( slideHeight, 10 ) / 100 * availableHeight;
			}

			dom.slides.style.width = slideWidth + 'px';
			dom.slides.style.height = slideHeight + 'px';

			// Determine scale of content to fit within available space
			scale = Math.min( availableWidth / slideWidth, availableHeight / slideHeight );

			// Respect max/min scale settings
			scale = Math.max( scale, config.minScale );
			scale = Math.min( scale, config.maxScale );

			// Prefer applying scale via zoom since Chrome blurs scaled content
			// with nested transforms
			if( typeof dom.slides.style.zoom !== 'undefined' && !navigator.userAgent.match( /(iphone|ipod|ipad|android)/gi ) ) {
				dom.slides.style.zoom = scale;
			}
			// Apply scale transform as a fallback
			else {
				var transform = 'translate(-50%, -50%) scale('+ scale +') translate(50%, 50%)';

				dom.slides.style.WebkitTransform = transform;
				dom.slides.style.MozTransform = transform;
				dom.slides.style.msTransform = transform;
				dom.slides.style.OTransform = transform;
				dom.slides.style.transform = transform;
			}

			// Select all slides, vertical and horizontal
			var slides = toArray( document.querySelectorAll( SLIDES_SELECTOR ) );

			for( var i = 0, len = slides.length; i < len; i++ ) {
				var slide = slides[ i ];

				// Don't bother updating invisible slides
				if( slide.style.display === 'none' ) {
					continue;
				}

				if( config.center ) {
					// Vertical stacks are not centred since their section
					// children will be
					if( slide.classList.contains( 'stack' ) ) {
						slide.style.top = 0;
					}
					else {
						slide.style.top = Math.max( - ( slide.offsetHeight / 2 ) - 20, -slideHeight / 2 ) + 'px';
					}
				}
				else {
					slide.style.top = '';
				}

			}

			updateProgress();

		}

	}

	/**
	 * Stores the vertical index of a stack so that the same
	 * vertical slide can be selected when navigating to and
	 * from the stack.
	 *
	 * @param {HTMLElement} stack The vertical stack element
	 * @param {int} v Index to memorize
	 */
	function setPreviousVerticalIndex( stack, v ) {

		if( typeof stack === 'object' && typeof stack.setAttribute === 'function' ) {
			stack.setAttribute( 'data-previous-indexv', v || 0 );
		}

	}

	/**
	 * Retrieves the vertical index which was stored using
	 * #setPreviousVerticalIndex() or 0 if no previous index
	 * exists.
	 *
	 * @param {HTMLElement} stack The vertical stack element
	 */
	function getPreviousVerticalIndex( stack ) {

		if( typeof stack === 'object' && typeof stack.setAttribute === 'function' && stack.classList.contains( 'stack' ) ) {
			// Prefer manually defined start-indexv
			var attributeName = stack.hasAttribute( 'data-start-indexv' ) ? 'data-start-indexv' : 'data-previous-indexv';

			return parseInt( stack.getAttribute( attributeName ) || 0, 10 );
		}

		return 0;

	}

	/**
	 * Displays the overview of slides (quick nav) by
	 * scaling down and arranging all slide elements.
	 *
	 * Experimental feature, might be dropped if perf
	 * can't be improved.
	 */
	function activateOverview() {

		// Only proceed if enabled in config
		if( config.overview ) {

			// Don't auto-slide while in overview mode
			cancelAutoSlide();

			var wasActive = dom.wrapper.classList.contains( 'overview' );

			dom.wrapper.classList.add( 'overview' );
			dom.wrapper.classList.remove( 'exit-overview' );

			clearTimeout( activateOverviewTimeout );
			clearTimeout( deactivateOverviewTimeout );

			// Not the pretties solution, but need to let the overview
			// class apply first so that slides are measured accurately
			// before we can position them
			activateOverviewTimeout = setTimeout( function(){

				var horizontalSlides = document.querySelectorAll( HORIZONTAL_SLIDES_SELECTOR );

				for( var i = 0, len1 = horizontalSlides.length; i < len1; i++ ) {
					var hslide = horizontalSlides[i],
						hoffset = config.rtl ? -105 : 105,
						htransform = 'translateZ(-2500px) translate(' + ( ( i - indexh ) * hoffset ) + '%, 0%)';

					hslide.setAttribute( 'data-index-h', i );
					hslide.style.display = 'block';
					hslide.style.WebkitTransform = htransform;
					hslide.style.MozTransform = htransform;
					hslide.style.msTransform = htransform;
					hslide.style.OTransform = htransform;
					hslide.style.transform = htransform;

					if( hslide.classList.contains( 'stack' ) ) {

						var verticalSlides = hslide.querySelectorAll( 'section' );

						for( var j = 0, len2 = verticalSlides.length; j < len2; j++ ) {
							var verticalIndex = i === indexh ? indexv : getPreviousVerticalIndex( hslide );

							var vslide = verticalSlides[j],
								vtransform = 'translate(0%, ' + ( ( j - verticalIndex ) * 105 ) + '%)';

							vslide.setAttribute( 'data-index-h', i );
							vslide.setAttribute( 'data-index-v', j );
							vslide.style.display = 'block';
							vslide.style.WebkitTransform = vtransform;
							vslide.style.MozTransform = vtransform;
							vslide.style.msTransform = vtransform;
							vslide.style.OTransform = vtransform;
							vslide.style.transform = vtransform;

							// Navigate to this slide on click
							vslide.addEventListener( 'click', onOverviewSlideClicked, true );
						}

					}
					else {

						// Navigate to this slide on click
						hslide.addEventListener( 'click', onOverviewSlideClicked, true );

					}
				}

				layout();

				if( !wasActive ) {
					// Notify observers of the overview showing
					dispatchEvent( 'overviewshown', {
						'indexh': indexh,
						'indexv': indexv,
						'currentSlide': currentSlide
					} );
				}

			}, 10 );

		}

	}

	/**
	 * Exits the slide overview and enters the currently
	 * active slide.
	 */
	function deactivateOverview() {

		// Only proceed if enabled in config
		if( config.overview ) {

			clearTimeout( activateOverviewTimeout );
			clearTimeout( deactivateOverviewTimeout );

			dom.wrapper.classList.remove( 'overview' );

			// Temporarily add a class so that transitions can do different things
			// depending on whether they are exiting/entering overview, or just
			// moving from slide to slide
			dom.wrapper.classList.add( 'exit-overview' );

			deactivateOverviewTimeout = setTimeout( function () {
				dom.wrapper.classList.remove( 'exit-overview' );
			}, 10);

			// Select all slides
			var slides = toArray( document.querySelectorAll( SLIDES_SELECTOR ) );

			for( var i = 0, len = slides.length; i < len; i++ ) {
				var element = slides[i];

				element.style.display = '';

				// Resets all transforms to use the external styles
				element.style.WebkitTransform = '';
				element.style.MozTransform = '';
				element.style.msTransform = '';
				element.style.OTransform = '';
				element.style.transform = '';

				element.removeEventListener( 'click', onOverviewSlideClicked, true );
			}

			slide( indexh, indexv );

			cueAutoSlide();

			// Notify observers of the overview hiding
			dispatchEvent( 'overviewhidden', {
				'indexh': indexh,
				'indexv': indexv,
				'currentSlide': currentSlide
			} );

		}
	}

	/**
	 * Toggles the slide overview mode on and off.
	 *
	 * @param {Boolean} override Optional flag which overrides the
	 * toggle logic and forcibly sets the desired state. True means
	 * overview is open, false means it's closed.
	 */
	function toggleOverview( override ) {

		if( typeof override === 'boolean' ) {
			override ? activateOverview() : deactivateOverview();
		}
		else {
			isOverview() ? deactivateOverview() : activateOverview();
		}

	}

	/**
	 * Checks if the overview is currently active.
	 *
	 * @return {Boolean} true if the overview is active,
	 * false otherwise
	 */
	function isOverview() {

		return dom.wrapper.classList.contains( 'overview' );

	}

	/**
	 * Checks if the current or specified slide is vertical
	 * (nested within another slide).
	 *
	 * @param {HTMLElement} slide [optional] The slide to check
	 * orientation of
	 */
	function isVerticalSlide( slide ) {

		// Prefer slide argument, otherwise use current slide
		slide = slide ? slide : currentSlide;

		return slide && !!slide.parentNode.nodeName.match( /section/i );

	}

	/**
	 * Handling the fullscreen functionality via the fullscreen API
	 *
	 * @see http://fullscreen.spec.whatwg.org/
	 * @see https://developer.mozilla.org/en-US/docs/DOM/Using_fullscreen_mode
	 */
	function enterFullscreen() {

		var element = document.body;

		// Check which implementation is available
		var requestMethod = element.requestFullScreen ||
							element.webkitRequestFullscreen ||
							element.webkitRequestFullScreen ||
							element.mozRequestFullScreen ||
							element.msRequestFullScreen;

		if( requestMethod ) {
			requestMethod.apply( element );
		}

	}

	/**
	 * Enters the paused mode which fades everything on screen to
	 * black.
	 */
	function pause() {

		var wasPaused = dom.wrapper.classList.contains( 'paused' );

		cancelAutoSlide();
		dom.wrapper.classList.add( 'paused' );

		if( wasPaused === false ) {
			dispatchEvent( 'paused' );
		}

	}

	/**
	 * Exits from the paused mode.
	 */
	function resume() {

		var wasPaused = dom.wrapper.classList.contains( 'paused' );
		dom.wrapper.classList.remove( 'paused' );

		cueAutoSlide();

		if( wasPaused ) {
			dispatchEvent( 'resumed' );
		}

	}

	/**
	 * Toggles the paused mode on and off.
	 */
	function togglePause() {

		if( isPaused() ) {
			resume();
		}
		else {
			pause();
		}

	}

	/**
	 * Checks if we are currently in the paused mode.
	 */
	function isPaused() {

		return dom.wrapper.classList.contains( 'paused' );

	}

	/**
	 * Steps from the current point in the presentation to the
	 * slide which matches the specified horizontal and vertical
	 * indices.
	 *
	 * @param {int} h Horizontal index of the target slide
	 * @param {int} v Vertical index of the target slide
	 * @param {int} f Optional index of a fragment within the
	 * target slide to activate
	 * @param {int} o Optional origin for use in multimaster environments
	 */
	function slide( h, v, f, o ) {

		// Remember where we were at before
		previousSlide = currentSlide;

		// Query all horizontal slides in the deck
		var horizontalSlides = document.querySelectorAll( HORIZONTAL_SLIDES_SELECTOR );

		// If no vertical index is specified and the upcoming slide is a
		// stack, resume at its previous vertical index
		if( v === undefined ) {
			v = getPreviousVerticalIndex( horizontalSlides[ h ] );
		}

		// If we were on a vertical stack, remember what vertical index
		// it was on so we can resume at the same position when returning
		if( previousSlide && previousSlide.parentNode && previousSlide.parentNode.classList.contains( 'stack' ) ) {
			setPreviousVerticalIndex( previousSlide.parentNode, indexv );
		}

		// Remember the state before this slide
		var stateBefore = state.concat();

		// Reset the state array
		state.length = 0;

		var indexhBefore = indexh,
			indexvBefore = indexv;

		// Activate and transition to the new slide
		indexh = updateSlides( HORIZONTAL_SLIDES_SELECTOR, h === undefined ? indexh : h );
		indexv = updateSlides( VERTICAL_SLIDES_SELECTOR, v === undefined ? indexv : v );

		layout();

		// Apply the new state
		stateLoop: for( var i = 0, len = state.length; i < len; i++ ) {
			// Check if this state existed on the previous slide. If it
			// did, we will avoid adding it repeatedly
			for( var j = 0; j < stateBefore.length; j++ ) {
				if( stateBefore[j] === state[i] ) {
					stateBefore.splice( j, 1 );
					continue stateLoop;
				}
			}

			document.documentElement.classList.add( state[i] );

			// Dispatch custom event matching the state's name
			dispatchEvent( state[i] );
		}

		// Clean up the remains of the previous state
		while( stateBefore.length ) {
			document.documentElement.classList.remove( stateBefore.pop() );
		}

		// If the overview is active, re-activate it to update positions
		if( isOverview() ) {
			activateOverview();
		}

		// Update the URL hash after a delay since updating it mid-transition
		// is likely to cause visual lag
		writeURL( 1500 );

		// Find the current horizontal slide and any possible vertical slides
		// within it
		var currentHorizontalSlide = horizontalSlides[ indexh ],
			currentVerticalSlides = currentHorizontalSlide.querySelectorAll( 'section' );

		// Store references to the previous and current slides
		currentSlide = currentVerticalSlides[ indexv ] || currentHorizontalSlide;


		// Show fragment, if specified
		if( typeof f !== 'undefined' ) {
			var fragments = sortFragments( currentSlide.querySelectorAll( '.fragment' ) );

			toArray( fragments ).forEach( function( fragment, indexf ) {
				if( indexf < f ) {
					fragment.classList.add( 'visible' );
				}
				else {
					fragment.classList.remove( 'visible' );
				}
			} );
		}

		// Dispatch an event if the slide changed
		if( indexh !== indexhBefore || indexv !== indexvBefore ) {
			dispatchEvent( 'slidechanged', {
				'indexh': indexh,
				'indexv': indexv,
				'previousSlide': previousSlide,
				'currentSlide': currentSlide,
				'origin': o
			} );
		}
		else {
			// Ensure that the previous slide is never the same as the current
			previousSlide = null;
		}

		// Solves an edge case where the previous slide maintains the
		// 'present' class when navigating between adjacent vertical
		// stacks
		if( previousSlide ) {
			previousSlide.classList.remove( 'present' );

			// Reset all slides upon navigate to home
			// Issue: #285
			if ( document.querySelector( HOME_SLIDE_SELECTOR ).classList.contains( 'present' ) ) {
				// Launch async task
				setTimeout( function () {
					var slides = toArray( document.querySelectorAll( HORIZONTAL_SLIDES_SELECTOR + '.stack') ), i;
					for( i in slides ) {
						if( slides[i] ) {
							// Reset stack
							setPreviousVerticalIndex( slides[i], 0 );
						}
					}
				}, 0 );
			}
		}

		// Handle embedded content
		stopEmbeddedContent( previousSlide );
		startEmbeddedContent( currentSlide );

		updateControls();
		updateProgress();

	}

	/**
	 * Syncs the presentation with the current DOM. Useful
	 * when new slides or control elements are added or when
	 * the configuration has changed.
	 */
	function sync() {

		// Subscribe to input
		removeEventListeners();
		addEventListeners();

		// Force a layout to make sure the current config is accounted for
		layout();

		// Reflect the current autoSlide value
		autoSlide = config.autoSlide;

		// Start auto-sliding if it's enabled
		cueAutoSlide();

		updateControls();
		updateProgress();

	}

	/**
	 * Updates one dimension of slides by showing the slide
	 * with the specified index.
	 *
	 * @param {String} selector A CSS selector that will fetch
	 * the group of slides we are working with
	 * @param {Number} index The index of the slide that should be
	 * shown
	 *
	 * @return {Number} The index of the slide that is now shown,
	 * might differ from the passed in index if it was out of
	 * bounds.
	 */
	function updateSlides( selector, index ) {

		// Select all slides and convert the NodeList result to
		// an array
		var slides = toArray( document.querySelectorAll( selector ) ),
			slidesLength = slides.length;

		if( slidesLength ) {

			// Should the index loop?
			if( config.loop ) {
				index %= slidesLength;

				if( index < 0 ) {
					index = slidesLength + index;
				}
			}

			// Enforce max and minimum index bounds
			index = Math.max( Math.min( index, slidesLength - 1 ), 0 );

			for( var i = 0; i < slidesLength; i++ ) {
				var element = slides[i];

				// Optimization; hide all slides that are three or more steps
				// away from the present slide
				if( isOverview() === false ) {
					// The distance loops so that it measures 1 between the first
					// and last slides
					var distance = Math.abs( ( index - i ) % ( slidesLength - 3 ) ) || 0;

					element.style.display = distance > 3 ? 'none' : 'block';
				}

				var reverse = config.rtl && !isVerticalSlide( element );

				element.classList.remove( 'past' );
				element.classList.remove( 'present' );
				element.classList.remove( 'future' );

				if( i < index ) {
					// Any element previous to index is given the 'past' class
					element.classList.add( reverse ? 'future' : 'past' );
				}
				else if( i > index ) {
					// Any element subsequent to index is given the 'future' class
					element.classList.add( reverse ? 'past' : 'future' );
				}

				// If this element contains vertical slides
				if( element.querySelector( 'section' ) ) {
					element.classList.add( 'stack' );
				}
			}

			// Mark the current slide as present
			slides[index].classList.add( 'present' );

			// If this slide has a state associated with it, add it
			// onto the current state of the deck
			var slideState = slides[index].getAttribute( 'data-state' );
			if( slideState ) {
				state = state.concat( slideState.split( ' ' ) );
			}

			// If this slide has a data-autoslide attribtue associated use this as
			// autoSlide value otherwise use the global configured time
			var slideAutoSlide = slides[index].getAttribute( 'data-autoslide' );
			if( slideAutoSlide ) {
				autoSlide = parseInt( slideAutoSlide, 10 );
			}
			else {
				autoSlide = config.autoSlide;
			}

		}
		else {
			// Since there are no slides we can't be anywhere beyond the
			// zeroth index
			index = 0;
		}

		return index;

	}

	/**
	 * Updates the progress bar to reflect the current slide.
	 */
	function updateProgress() {

		// Update progress if enabled
		if( config.progress && dom.progress ) {

			var horizontalSlides = toArray( document.querySelectorAll( HORIZONTAL_SLIDES_SELECTOR ) );

			// The number of past and total slides
			var totalCount = document.querySelectorAll( SLIDES_SELECTOR + ':not(.stack)' ).length;
			var pastCount = 0;

			// Step through all slides and count the past ones
			mainLoop: for( var i = 0; i < horizontalSlides.length; i++ ) {

				var horizontalSlide = horizontalSlides[i];
				var verticalSlides = toArray( horizontalSlide.querySelectorAll( 'section' ) );

				for( var j = 0; j < verticalSlides.length; j++ ) {

					// Stop as soon as we arrive at the present
					if( verticalSlides[j].classList.contains( 'present' ) ) {
						break mainLoop;
					}

					pastCount++;

				}

				// Stop as soon as we arrive at the present
				if( horizontalSlide.classList.contains( 'present' ) ) {
					break;
				}

				// Don't count the wrapping section for vertical slides
				if( horizontalSlide.classList.contains( 'stack' ) === false ) {
					pastCount++;
				}

			}

			dom.progressbar.style.width = ( pastCount / ( totalCount - 1 ) ) * window.innerWidth + 'px';

		}

	}

	/**
	 * Updates the state of all control/navigation arrows.
	 */
	function updateControls() {

		if ( config.controls && dom.controls ) {

			var routes = availableRoutes();
			var fragments = availableFragments();

			// Remove the 'enabled' class from all directions
			dom.controlsLeft.concat( dom.controlsRight )
							.concat( dom.controlsUp )
							.concat( dom.controlsDown )
							.concat( dom.controlsPrev )
							.concat( dom.controlsNext ).forEach( function( node ) {
				node.classList.remove( 'enabled' );
				node.classList.remove( 'fragmented' );
			} );

			// Add the 'enabled' class to the available routes
			if( routes.left ) dom.controlsLeft.forEach( function( el ) { el.classList.add( 'enabled' );	} );
			if( routes.right ) dom.controlsRight.forEach( function( el ) { el.classList.add( 'enabled' ); } );
			if( routes.up ) dom.controlsUp.forEach( function( el ) { el.classList.add( 'enabled' );	} );
			if( routes.down ) dom.controlsDown.forEach( function( el ) { el.classList.add( 'enabled' ); } );

			// Prev/next buttons
			if( routes.left || routes.up ) dom.controlsPrev.forEach( function( el ) { el.classList.add( 'enabled' ); } );
			if( routes.right || routes.down ) dom.controlsNext.forEach( function( el ) { el.classList.add( 'enabled' ); } );

			// Highlight fragment directions
			if( currentSlide ) {

				// Always apply fragment decorator to prev/next buttons
				if( fragments.prev ) dom.controlsPrev.forEach( function( el ) { el.classList.add( 'fragmented', 'enabled' ); } );
				if( fragments.next ) dom.controlsNext.forEach( function( el ) { el.classList.add( 'fragmented', 'enabled' ); } );

				// Apply fragment decorators to directional buttons based on
				// what slide axis they are in
				if( isVerticalSlide( currentSlide ) ) {
					if( fragments.prev ) dom.controlsUp.forEach( function( el ) { el.classList.add( 'fragmented', 'enabled' ); } );
					if( fragments.next ) dom.controlsDown.forEach( function( el ) { el.classList.add( 'fragmented', 'enabled' ); } );
				}
				else {
					if( fragments.prev ) dom.controlsLeft.forEach( function( el ) { el.classList.add( 'fragmented', 'enabled' ); } );
					if( fragments.next ) dom.controlsRight.forEach( function( el ) { el.classList.add( 'fragmented', 'enabled' ); } );
				}
			}

		}

	}

	/**
	 * Determine what available routes there are for navigation.
	 *
	 * @return {Object} containing four booleans: left/right/up/down
	 */
	function availableRoutes() {

		var horizontalSlides = document.querySelectorAll( HORIZONTAL_SLIDES_SELECTOR ),
			verticalSlides = document.querySelectorAll( VERTICAL_SLIDES_SELECTOR );

		var routes = {
			left: indexh > 0 || config.loop,
			right: indexh < horizontalSlides.length - 1 || config.loop,
			up: indexv > 0,
			down: indexv < verticalSlides.length - 1
		};

		// reverse horizontal controls for rtl
		if( config.rtl ) {
			var left = routes.left;
			routes.left = routes.right;
			routes.right = left;
		}

		return routes;

	}

	/**
	 * Returns an object describing the available fragment
	 * directions.
	 *
	 * @return {Object} two boolean properties: prev/next
	 */
	function availableFragments() {

		if( currentSlide && config.fragments ) {
			var fragments = currentSlide.querySelectorAll( '.fragment' );
			var hiddenFragments = currentSlide.querySelectorAll( '.fragment:not(.visible)' );

			return {
				prev: fragments.length - hiddenFragments.length > 0,
				next: !!hiddenFragments.length
			};
		}
		else {
			return { prev: false, next: false };
		}

	}

	/**
	 * Start playback of any embedded content inside of
	 * the targeted slide.
	 */
	function startEmbeddedContent( slide ) {

		if( slide ) {
			// HTML5 media elements
			toArray( slide.querySelectorAll( 'video, audio' ) ).forEach( function( el ) {
				if( el.hasAttribute( 'data-autoplay' ) ) {
					el.play();
				}
			} );

			// YouTube embeds
			toArray( slide.querySelectorAll( 'iframe[src*="youtube.com/embed/"]' ) ).forEach( function( el ) {
				if( el.hasAttribute( 'data-autoplay' ) ) {
					el.contentWindow.postMessage('{"event":"command","func":"playVideo","args":""}', '*');
				}
			});
		}

	}

	/**
	 * Stop playback of any embedded content inside of
	 * the targeted slide.
	 */
	function stopEmbeddedContent( slide ) {

		if( slide ) {
			// HTML5 media elements
			toArray( slide.querySelectorAll( 'video, audio' ) ).forEach( function( el ) {
				if( !el.hasAttribute( 'data-ignore' ) ) {
					el.pause();
				}
			} );

			// YouTube embeds
			toArray( slide.querySelectorAll( 'iframe[src*="youtube.com/embed/"]' ) ).forEach( function( el ) {
				if( !el.hasAttribute( 'data-ignore' ) && typeof el.contentWindow.postMessage === 'function' ) {
					el.contentWindow.postMessage('{"event":"command","func":"pauseVideo","args":""}', '*');
				}
			});
		}

	}

	/**
	 * Reads the current URL (hash) and navigates accordingly.
	 */
	function readURL() {

		var hash = window.location.hash;

		// Attempt to parse the hash as either an index or name
		var bits = hash.slice( 2 ).split( '/' ),
			name = hash.replace( /#|\//gi, '' );

		// If the first bit is invalid and there is a name we can
		// assume that this is a named link
		if( isNaN( parseInt( bits[0], 10 ) ) && name.length ) {
			// Find the slide with the specified name
			var element = document.querySelector( '#' + name );

			if( element ) {
				// Find the position of the named slide and navigate to it
				var indices = Reveal.getIndices( element );
				slide( indices.h, indices.v );
			}
			// If the slide doesn't exist, navigate to the current slide
			else {
				slide( indexh, indexv );
			}
		}
		else {
			// Read the index components of the hash
			var h = parseInt( bits[0], 10 ) || 0,
				v = parseInt( bits[1], 10 ) || 0;

			slide( h, v );
		}

	}

	/**
	 * Updates the page URL (hash) to reflect the current
	 * state.
	 *
	 * @param {Number} delay The time in ms to wait before
	 * writing the hash
	 */
	function writeURL( delay ) {

		if( config.history ) {

			// Make sure there's never more than one timeout running
			clearTimeout( writeURLTimeout );

			// If a delay is specified, timeout this call
			if( typeof delay === 'number' ) {
				writeURLTimeout = setTimeout( writeURL, delay );
			}
			else {
				var url = '/';

				// If the current slide has an ID, use that as a named link
				if( currentSlide && typeof currentSlide.getAttribute( 'id' ) === 'string' ) {
					url = '/' + currentSlide.getAttribute( 'id' );
				}
				// Otherwise use the /h/v index
				else {
					if( indexh > 0 || indexv > 0 ) url += indexh;
					if( indexv > 0 ) url += '/' + indexv;
				}

				window.location.hash = url;
			}
		}

	}

	/**
	 * Retrieves the h/v location of the current, or specified,
	 * slide.
	 *
	 * @param {HTMLElement} slide If specified, the returned
	 * index will be for this slide rather than the currently
	 * active one
	 *
	 * @return {Object} { h: <int>, v: <int>, f: <int> }
	 */
	function getIndices( slide ) {

		// By default, return the current indices
		var h = indexh,
			v = indexv,
			f;

		// If a slide is specified, return the indices of that slide
		if( slide ) {
			var isVertical = isVerticalSlide( slide );
			var slideh = isVertical ? slide.parentNode : slide;

			// Select all horizontal slides
			var horizontalSlides = toArray( document.querySelectorAll( HORIZONTAL_SLIDES_SELECTOR ) );

			// Now that we know which the horizontal slide is, get its index
			h = Math.max( horizontalSlides.indexOf( slideh ), 0 );

			// If this is a vertical slide, grab the vertical index
			if( isVertical ) {
				v = Math.max( toArray( slide.parentNode.querySelectorAll( 'section' ) ).indexOf( slide ), 0 );
			}
		}

		if( !slide && currentSlide ) {
			var visibleFragments = currentSlide.querySelectorAll( '.fragment.visible' );
			if( visibleFragments.length ) {
				f = visibleFragments.length;
			}
		}

		return { h: h, v: v, f: f };

	}

	/**
	 * Navigate to the next slide fragment.
	 *
	 * @return {Boolean} true if there was a next fragment,
	 * false otherwise
	 */
	function nextFragment() {

		if( currentSlide && config.fragments ) {
			var fragments = sortFragments( currentSlide.querySelectorAll( '.fragment:not(.visible)' ) );

			if( fragments.length ) {
<<<<<<< HEAD
				// There may be multiple fragments with the same index. We want to display all of them.
				var nextFragmentIndex = fragments[0].getAttribute( 'data-fragment-index' );
				
				toArray( fragments ).forEach( function( thisFragment ) {
					var f = thisFragment.getAttribute( 'data-fragment-index' );
					if( f === nextFragmentIndex ) {
						thisFragment.classList.add( 'visible' );
						
						// Notify subscribers of the change
						dispatchEvent( 'fragmentshown', { fragment: thisFragment } );
					}
				} );
				
=======
				// Find the index of the next fragment
				var index = fragments[0].getAttribute( 'data-fragment-index' );

				// Find all fragments with the same index
				fragments = currentSlide.querySelectorAll( '.fragment[data-fragment-index="'+ index +'"]' );

				toArray( fragments ).forEach( function( element ) {
					element.classList.add( 'visible' );

					// Notify subscribers of the change
					dispatchEvent( 'fragmentshown', { fragment: element } );
				} );

>>>>>>> b6788904
				updateControls();
				return true;
			}
		}

		return false;

	}

	/**
	 * Navigate to the previous slide fragment.
	 *
	 * @return {Boolean} true if there was a previous fragment,
	 * false otherwise
	 */
	function previousFragment() {

		if( currentSlide && config.fragments ) {
			var fragments = sortFragments( currentSlide.querySelectorAll( '.fragment.visible' ) );

			if( fragments.length ) {
<<<<<<< HEAD
				// There may be multiple fragments with the same index. We want to display all of them.
				var prevFragmentIndex = fragments[ fragments.length - 1 ].getAttribute( 'data-fragment-index' );
				
				toArray( fragments ).forEach( function( thisFragment ) {
					var f = thisFragment.getAttribute( 'data-fragment-index' );
					if( f === prevFragmentIndex ) {
						thisFragment.classList.remove( 'visible' );
						
						// Notify subscribers of the change
						dispatchEvent( 'fragmenthidden', { fragment: thisFragment } );
					}
=======
				// Find the index of the previous fragment
				var index = fragments[ fragments.length - 1 ].getAttribute( 'data-fragment-index' );

				// Find all fragments with the same index
				fragments = currentSlide.querySelectorAll( '.fragment[data-fragment-index="'+ index +'"]' );

				toArray( fragments ).forEach( function( f ) {
					f.classList.remove( 'visible' );

					// Notify subscribers of the change
					dispatchEvent( 'fragmenthidden', { fragment: f } );
>>>>>>> b6788904
				} );

				updateControls();
				return true;
			}
		}

		return false;

	}

	/**
	 * Cues a new automated slide if enabled in the config.
	 */
	function cueAutoSlide() {

		clearTimeout( autoSlideTimeout );

		// Cue the next auto-slide if enabled
		if( autoSlide && !isPaused() && !isOverview() ) {
			autoSlideTimeout = setTimeout( navigateNext, autoSlide );
		}

	}

	/**
	 * Cancels any ongoing request to auto-slide.
	 */
	function cancelAutoSlide() {

		clearTimeout( autoSlideTimeout );

	}

	function navigateLeft() {

		// Reverse for RTL
		if( config.rtl ) {
			if( ( isOverview() || nextFragment() === false ) && availableRoutes().left ) {
				slide( indexh + 1 );
			}
		}
		// Normal navigation
		else if( ( isOverview() || previousFragment() === false ) && availableRoutes().left ) {
			slide( indexh - 1 );
		}

	}

	function navigateRight() {

		// Reverse for RTL
		if( config.rtl ) {
			if( ( isOverview() || previousFragment() === false ) && availableRoutes().right ) {
				slide( indexh - 1 );
			}
		}
		// Normal navigation
		else if( ( isOverview() || nextFragment() === false ) && availableRoutes().right ) {
			slide( indexh + 1 );
		}

	}

	function navigateUp() {

		// Prioritize hiding fragments
		if( ( isOverview() || previousFragment() === false ) && availableRoutes().up ) {
			slide( indexh, indexv - 1 );
		}

	}

	function navigateDown() {

		// Prioritize revealing fragments
		if( ( isOverview() || nextFragment() === false ) && availableRoutes().down ) {
			slide( indexh, indexv + 1 );
		}

	}

	/**
	 * Navigates backwards, prioritized in the following order:
	 * 1) Previous fragment
	 * 2) Previous vertical slide
	 * 3) Previous horizontal slide
	 */
	function navigatePrev() {

		// Prioritize revealing fragments
		if( previousFragment() === false ) {
			if( availableRoutes().up ) {
				navigateUp();
			}
			else {
				// Fetch the previous horizontal slide, if there is one
				var previousSlide = document.querySelector( HORIZONTAL_SLIDES_SELECTOR + '.past:nth-child(' + indexh + ')' );

				if( previousSlide ) {
					indexv = ( previousSlide.querySelectorAll( 'section' ).length + 1 ) || undefined;
					indexh --;
					slide( indexh, indexv );
				}
			}
		}

	}

	/**
	 * Same as #navigatePrev() but navigates forwards.
	 */
	function navigateNext() {

		// Prioritize revealing fragments
		if( nextFragment() === false ) {
			availableRoutes().down ? navigateDown() : navigateRight();
		}

		// If auto-sliding is enabled we need to cue up
		// another timeout
		cueAutoSlide();

	}


	// --------------------------------------------------------------------//
	// ----------------------------- EVENTS -------------------------------//
	// --------------------------------------------------------------------//


	/**
	 * Handler for the document level 'keydown' event.
	 *
	 * @param {Object} event
	 */
	function onDocumentKeyDown( event ) {

		// Check if there's a focused element that could be using
		// the keyboard
		var activeElement = document.activeElement;
		var hasFocus = !!( document.activeElement && ( document.activeElement.type || document.activeElement.href || document.activeElement.contentEditable !== 'inherit' ) );

		// Disregard the event if there's a focused element or a
		// keyboard modifier key is present
		if( hasFocus || (event.shiftKey && event.keyCode !== 32) || event.altKey || event.ctrlKey || event.metaKey ) return;

		var triggered = true;

		// while paused only allow "unpausing" keyboard events (b and .)
		if( isPaused() && [66,190,191].indexOf( event.keyCode ) === -1 ) {
			return false;
		}

		switch( event.keyCode ) {
			// p, page up
			case 80: case 33: navigatePrev(); break;
			// n, page down
			case 78: case 34: navigateNext(); break;
			// h, left
			case 72: case 37: navigateLeft(); break;
			// l, right
			case 76: case 39: navigateRight(); break;
			// k, up
			case 75: case 38: navigateUp(); break;
			// j, down
			case 74: case 40: navigateDown(); break;
			// home
			case 36: slide( 0 ); break;
			// end
			case 35: slide( Number.MAX_VALUE ); break;
			// space
			case 32: isOverview() ? deactivateOverview() : event.shiftKey ? navigatePrev() : navigateNext(); break;
			// return
			case 13: isOverview() ? deactivateOverview() : triggered = false; break;
			// b, period, Logitech presenter tools "black screen" button
			case 66: case 190: case 191: togglePause(); break;
			// f
			case 70: enterFullscreen(); break;
			default:
				triggered = false;
		}

		// If the input resulted in a triggered action we should prevent
		// the browsers default behavior
		if( triggered ) {
			event.preventDefault();
		}
		else if ( event.keyCode === 27 && supports3DTransforms ) {
			toggleOverview();

			event.preventDefault();
		}

		// If auto-sliding is enabled we need to cue up
		// another timeout
		cueAutoSlide();

	}

	/**
	 * Handler for the 'touchstart' event, enables support for
	 * swipe and pinch gestures.
	 */
	function onTouchStart( event ) {

		touch.startX = event.touches[0].clientX;
		touch.startY = event.touches[0].clientY;
		touch.startCount = event.touches.length;

		// If there's two touches we need to memorize the distance
		// between those two points to detect pinching
		if( event.touches.length === 2 && config.overview ) {
			touch.startSpan = distanceBetween( {
				x: event.touches[1].clientX,
				y: event.touches[1].clientY
			}, {
				x: touch.startX,
				y: touch.startY
			} );
		}

	}

	/**
	 * Handler for the 'touchmove' event.
	 */
	function onTouchMove( event ) {

		// Each touch should only trigger one action
		if( !touch.handled ) {
			var currentX = event.touches[0].clientX;
			var currentY = event.touches[0].clientY;

			// If the touch started off with two points and still has
			// two active touches; test for the pinch gesture
			if( event.touches.length === 2 && touch.startCount === 2 && config.overview ) {

				// The current distance in pixels between the two touch points
				var currentSpan = distanceBetween( {
					x: event.touches[1].clientX,
					y: event.touches[1].clientY
				}, {
					x: touch.startX,
					y: touch.startY
				} );

				// If the span is larger than the desire amount we've got
				// ourselves a pinch
				if( Math.abs( touch.startSpan - currentSpan ) > touch.threshold ) {
					touch.handled = true;

					if( currentSpan < touch.startSpan ) {
						activateOverview();
					}
					else {
						deactivateOverview();
					}
				}

				event.preventDefault();

			}
			// There was only one touch point, look for a swipe
			else if( event.touches.length === 1 && touch.startCount !== 2 ) {

				var deltaX = currentX - touch.startX,
					deltaY = currentY - touch.startY;

				if( deltaX > touch.threshold && Math.abs( deltaX ) > Math.abs( deltaY ) ) {
					touch.handled = true;
					navigateLeft();
				}
				else if( deltaX < -touch.threshold && Math.abs( deltaX ) > Math.abs( deltaY ) ) {
					touch.handled = true;
					navigateRight();
				}
				else if( deltaY > touch.threshold ) {
					touch.handled = true;
					navigateUp();
				}
				else if( deltaY < -touch.threshold ) {
					touch.handled = true;
					navigateDown();
				}

				event.preventDefault();

			}
		}
		// There's a bug with swiping on some Android devices unless
		// the default action is always prevented
		else if( navigator.userAgent.match( /android/gi ) ) {
			event.preventDefault();
		}

	}

	/**
	 * Handler for the 'touchend' event.
	 */
	function onTouchEnd( event ) {

		touch.handled = false;

	}

	/**
	 * Convert pointer down to touch start.
	 */
	function onPointerDown( event ) {

		if( event.pointerType === event.MSPOINTER_TYPE_TOUCH ) {
			event.touches = [{ clientX: event.clientX, clientY: event.clientY }];
			onTouchStart( event );
		}

	}

	/**
	 * Convert pointer move to touch move.
	 */
	function onPointerMove( event ) {

		if( event.pointerType === event.MSPOINTER_TYPE_TOUCH ) {
			event.touches = [{ clientX: event.clientX, clientY: event.clientY }];
			onTouchMove( event );
		}

	}

	/**
	 * Convert pointer up to touch end.
	 */
	function onPointerUp( event ) {

		if( event.pointerType === event.MSPOINTER_TYPE_TOUCH ) {
			event.touches = [{ clientX: event.clientX, clientY: event.clientY }];
			onTouchEnd( event );
		}

	}

	/**
	 * Handles mouse wheel scrolling, throttled to avoid skipping
	 * multiple slides.
	 */
	function onDocumentMouseScroll( event ) {

		clearTimeout( mouseWheelTimeout );

		mouseWheelTimeout = setTimeout( function() {
			var delta = event.detail || -event.wheelDelta;
			if( delta > 0 ) {
				navigateNext();
			}
			else {
				navigatePrev();
			}
		}, 100 );

	}

	/**
	 * Clicking on the progress bar results in a navigation to the
	 * closest approximate horizontal slide using this equation:
	 *
	 * ( clickX / presentationWidth ) * numberOfSlides
	 */
	function onProgressClicked( event ) {

		event.preventDefault();

		var slidesTotal = toArray( document.querySelectorAll( HORIZONTAL_SLIDES_SELECTOR ) ).length;
		var slideIndex = Math.floor( ( event.clientX / dom.wrapper.offsetWidth ) * slidesTotal );

		slide( slideIndex );

	}

	/**
	 * Event handler for navigation control buttons.
	 */
	function onNavigateLeftClicked( event ) { event.preventDefault(); navigateLeft(); }
	function onNavigateRightClicked( event ) { event.preventDefault(); navigateRight(); }
	function onNavigateUpClicked( event ) { event.preventDefault(); navigateUp(); }
	function onNavigateDownClicked( event ) { event.preventDefault(); navigateDown(); }
	function onNavigatePrevClicked( event ) { event.preventDefault(); navigatePrev(); }
	function onNavigateNextClicked( event ) { event.preventDefault(); navigateNext(); }

	/**
	 * Handler for the window level 'hashchange' event.
	 */
	function onWindowHashChange( event ) {

		readURL();

	}

	/**
	 * Handler for the window level 'resize' event.
	 */
	function onWindowResize( event ) {

		layout();

	}

	/**
	 * Invoked when a slide is and we're in the overview.
	 */
	function onOverviewSlideClicked( event ) {

		// TODO There's a bug here where the event listeners are not
		// removed after deactivating the overview.
		if( eventsAreBound && isOverview() ) {
			event.preventDefault();

			var element = event.target;

			while( element && !element.nodeName.match( /section/gi ) ) {
				element = element.parentNode;
			}

			if( element && !element.classList.contains( 'disabled' ) ) {

				deactivateOverview();

				if( element.nodeName.match( /section/gi ) ) {
					var h = parseInt( element.getAttribute( 'data-index-h' ), 10 ),
						v = parseInt( element.getAttribute( 'data-index-v' ), 10 );

					slide( h, v );
				}

			}
		}

	}


	// --------------------------------------------------------------------//
	// ------------------------------- API --------------------------------//
	// --------------------------------------------------------------------//


	return {
		initialize: initialize,
		configure: configure,
		sync: sync,

		// Navigation methods
		slide: slide,
		left: navigateLeft,
		right: navigateRight,
		up: navigateUp,
		down: navigateDown,
		prev: navigatePrev,
		next: navigateNext,
		prevFragment: previousFragment,
		nextFragment: nextFragment,

		// Deprecated aliases
		navigateTo: slide,
		navigateLeft: navigateLeft,
		navigateRight: navigateRight,
		navigateUp: navigateUp,
		navigateDown: navigateDown,
		navigatePrev: navigatePrev,
		navigateNext: navigateNext,

		// Forces an update in slide layout
		layout: layout,

		// Returns an object with the available routes as booleans (left/right/top/bottom)
		availableRoutes: availableRoutes,

		// Returns an object with the available fragments as booleans (prev/next)
		availableFragments: availableFragments,

		// Toggles the overview mode on/off
		toggleOverview: toggleOverview,

		// Toggles the "black screen" mode on/off
		togglePause: togglePause,

		// State checks
		isOverview: isOverview,
		isPaused: isPaused,

		// Adds or removes all internal event listeners (such as keyboard)
		addEventListeners: addEventListeners,
		removeEventListeners: removeEventListeners,

		// Returns the indices of the current, or specified, slide
		getIndices: getIndices,

		// Returns the slide at the specified index, y is optional
		getSlide: function( x, y ) {
			var horizontalSlide = document.querySelectorAll( HORIZONTAL_SLIDES_SELECTOR )[ x ];
			var verticalSlides = horizontalSlide && horizontalSlide.querySelectorAll( 'section' );

			if( typeof y !== 'undefined' ) {
				return verticalSlides ? verticalSlides[ y ] : undefined;
			}

			return horizontalSlide;
		},

		// Returns the previous slide element, may be null
		getPreviousSlide: function() {
			return previousSlide;
		},

		// Returns the current slide element
		getCurrentSlide: function() {
			return currentSlide;
		},

		// Returns the current scale of the presentation content
		getScale: function() {
			return scale;
		},

		// Returns the current configuration object
		getConfig: function() {
			return config;
		},

		// Helper method, retrieves query string as a key/value hash
		getQueryHash: function() {
			var query = {};

			location.search.replace( /[A-Z0-9]+?=(\w*)/gi, function(a) {
				query[ a.split( '=' ).shift() ] = a.split( '=' ).pop();
			} );

			return query;
		},

		// Returns true if we're currently on the first slide
		isFirstSlide: function() {
			return document.querySelector( SLIDES_SELECTOR + '.past' ) == null ? true : false;
		},

		// Returns true if we're currently on the last slide
		isLastSlide: function() {
			if( currentSlide && currentSlide.classList.contains( '.stack' ) ) {
				return currentSlide.querySelector( SLIDES_SELECTOR + '.future' ) == null ? true : false;
			}
			else {
				return document.querySelector( SLIDES_SELECTOR + '.future' ) == null ? true : false;
			}
		},

		// Forward event binding to the reveal DOM element
		addEventListener: function( type, listener, useCapture ) {
			if( 'addEventListener' in window ) {
				( dom.wrapper || document.querySelector( '.reveal' ) ).addEventListener( type, listener, useCapture );
			}
		},
		removeEventListener: function( type, listener, useCapture ) {
			if( 'addEventListener' in window ) {
				( dom.wrapper || document.querySelector( '.reveal' ) ).removeEventListener( type, listener, useCapture );
			}
		}
	};

})();<|MERGE_RESOLUTION|>--- conflicted
+++ resolved
@@ -1632,21 +1632,6 @@
 			var fragments = sortFragments( currentSlide.querySelectorAll( '.fragment:not(.visible)' ) );
 
 			if( fragments.length ) {
-<<<<<<< HEAD
-				// There may be multiple fragments with the same index. We want to display all of them.
-				var nextFragmentIndex = fragments[0].getAttribute( 'data-fragment-index' );
-				
-				toArray( fragments ).forEach( function( thisFragment ) {
-					var f = thisFragment.getAttribute( 'data-fragment-index' );
-					if( f === nextFragmentIndex ) {
-						thisFragment.classList.add( 'visible' );
-						
-						// Notify subscribers of the change
-						dispatchEvent( 'fragmentshown', { fragment: thisFragment } );
-					}
-				} );
-				
-=======
 				// Find the index of the next fragment
 				var index = fragments[0].getAttribute( 'data-fragment-index' );
 
@@ -1660,7 +1645,6 @@
 					dispatchEvent( 'fragmentshown', { fragment: element } );
 				} );
 
->>>>>>> b6788904
 				updateControls();
 				return true;
 			}
@@ -1682,19 +1666,6 @@
 			var fragments = sortFragments( currentSlide.querySelectorAll( '.fragment.visible' ) );
 
 			if( fragments.length ) {
-<<<<<<< HEAD
-				// There may be multiple fragments with the same index. We want to display all of them.
-				var prevFragmentIndex = fragments[ fragments.length - 1 ].getAttribute( 'data-fragment-index' );
-				
-				toArray( fragments ).forEach( function( thisFragment ) {
-					var f = thisFragment.getAttribute( 'data-fragment-index' );
-					if( f === prevFragmentIndex ) {
-						thisFragment.classList.remove( 'visible' );
-						
-						// Notify subscribers of the change
-						dispatchEvent( 'fragmenthidden', { fragment: thisFragment } );
-					}
-=======
 				// Find the index of the previous fragment
 				var index = fragments[ fragments.length - 1 ].getAttribute( 'data-fragment-index' );
 
@@ -1706,7 +1677,6 @@
 
 					// Notify subscribers of the change
 					dispatchEvent( 'fragmenthidden', { fragment: f } );
->>>>>>> b6788904
 				} );
 
 				updateControls();
